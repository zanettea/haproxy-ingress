--- conflicted
+++ resolved
@@ -25,12 +25,7 @@
 	"github.com/golang/glog"
 	"github.com/spf13/pflag"
 	api "k8s.io/api/core/v1"
-<<<<<<< HEAD
-	extensions "k8s.io/api/extensions/v1beta1"
-=======
 	networking "k8s.io/api/networking/v1beta1"
-	"k8s.io/apimachinery/pkg/labels"
->>>>>>> 8fc9ca45
 	"k8s.io/apimachinery/pkg/util/wait"
 
 	"github.com/jcmoraisjr/haproxy-ingress/pkg/acme"
@@ -253,13 +248,8 @@
 
 // GetIngressList ...
 // implements oldcontroller.NewCtrlIntf
-<<<<<<< HEAD
-func (hc *HAProxyController) GetIngressList() ([]*extensions.Ingress, error) {
+func (hc *HAProxyController) GetIngressList() ([]*networking.Ingress, error) {
 	return hc.cache.GetIngressList()
-=======
-func (hc *HAProxyController) GetIngressList() ([]*networking.Ingress, error) {
-	return hc.listers.ingressLister.List(labels.Everything())
->>>>>>> 8fc9ca45
 }
 
 // GetSecret ...
@@ -268,52 +258,6 @@
 	return hc.cache.GetSecret(name)
 }
 
-<<<<<<< HEAD
-=======
-// UpdateSecret ...
-// implements ListerEvents
-func (hc *HAProxyController) UpdateSecret(key string) {
-	hc.controller.SyncSecret(key)
-}
-
-// DeleteSecret ...
-// implements ListerEvents
-func (hc *HAProxyController) DeleteSecret(key string) {
-	hc.controller.DeleteSecret(key)
-	hc.ingressQueue.Notify()
-}
-
-// AddConfigMap ...
-// implements ListerEvents
-func (hc *HAProxyController) AddConfigMap(cm *api.ConfigMap) {
-	key := fmt.Sprintf("%s/%s", cm.Namespace, cm.Name)
-	if key == hc.cfg.ConfigMapName {
-		hc.logger.InfoV(2, "adding configmap %v to backend", key)
-		hc.configMap = cm
-	}
-}
-
-// UpdateConfigMap ...
-// implements ListerEvents
-func (hc *HAProxyController) UpdateConfigMap(cm *api.ConfigMap) {
-	key := fmt.Sprintf("%s/%s", cm.Namespace, cm.Name)
-	if key == hc.cfg.ConfigMapName {
-		hc.logger.InfoV(2, "updating configmap backend (%v)", key)
-		hc.configMap = cm
-	}
-	if key == hc.cfg.ConfigMapName || key == hc.cfg.TCPConfigMapName {
-		hc.recorder.Eventf(cm, api.EventTypeNormal, "UPDATE", fmt.Sprintf("ConfigMap %v", key))
-		hc.ingressQueue.Notify()
-	}
-}
-
-// IsValidClass ...
-// implements ListerEvents
-func (hc *HAProxyController) IsValidClass(ing *networking.Ingress) bool {
-	return hc.controller.IsValidClass(ing)
-}
-
->>>>>>> 8fc9ca45
 // Name provides the complete name of the controller
 func (hc *HAProxyController) Name() string {
 	return "HAProxy Ingress Controller"
@@ -375,32 +319,6 @@
 	hc.updateCount++
 	hc.logger.Info("starting HAProxy update id=%d", hc.updateCount)
 	timer := utils.NewTimer(hc.metrics.ControllerProcTime)
-<<<<<<< HEAD
-=======
-	var ingress []*networking.Ingress
-	il, err := hc.listers.ingressLister.List(labels.Everything())
-	if err != nil {
-		hc.logger.Error("error reading ingress list: %v", err)
-		return
-	}
-	for _, ing := range il {
-		if hc.controller.IsValidClass(ing) {
-			ingress = append(ingress, ing)
-		}
-	}
-	sort.Slice(ingress, func(i, j int) bool {
-		i1 := ingress[i]
-		i2 := ingress[j]
-		if i1.CreationTimestamp != i2.CreationTimestamp {
-			return i1.CreationTimestamp.Before(&i2.CreationTimestamp)
-		}
-		return i1.Namespace+"/"+i1.Name < i2.Namespace+"/"+i2.Name
-	})
-	var globalConfig map[string]string
-	if hc.configMap != nil {
-		globalConfig = hc.configMap.Data
-	}
->>>>>>> 8fc9ca45
 	ingConverter := ingressconverter.NewIngressConverter(
 		hc.converterOptions,
 		hc.instance.Config(),
