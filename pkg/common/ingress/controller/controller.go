--- conflicted
+++ resolved
@@ -28,10 +28,7 @@
 	"sync/atomic"
 	"time"
 
-<<<<<<< HEAD
 	"github.com/jcmoraisjr/haproxy-ingress/pkg/common/ingress/annotations/agentcheck"
-=======
->>>>>>> b42d9069
 	"github.com/jcmoraisjr/haproxy-ingress/pkg/common/ingress/annotations/proxybackend"
 
 	"github.com/golang/glog"
@@ -451,11 +448,7 @@
 		var endps []ingress.Endpoint
 		targetPort, err := strconv.Atoi(svcPort)
 		if err != nil {
-<<<<<<< HEAD
-			glog.V(3).Infof("searching service %v endpoints using the name '%v' and port '%v", svcNs, svcName, svcPort)
-=======
 			glog.V(3).Infof("searching service %v endpoints using the name '%v'", svcNs, svcPort)
->>>>>>> b42d9069
 			for _, sp := range svc.Spec.Ports {
 				if sp.Name == svcPort {
 					if sp.Protocol == proto {
